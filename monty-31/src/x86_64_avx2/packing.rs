use core::arch::x86_64::{self, __m256i};
use core::iter::{Product, Sum};
use core::mem::transmute;
use core::ops::{Add, AddAssign, Div, Mul, MulAssign, Neg, Sub, SubAssign};

use p3_field::{AbstractField, Field, PackedField, PackedValue};
use rand::distributions::{Distribution, Standard};
use rand::Rng;

use crate::{FieldParameters, MontyField31, PackedMontyParameters};

const WIDTH: usize = 8;

pub trait MontyParametersAVX2 {
    const PACKED_P: __m256i;
    const PACKED_MU: __m256i;
}

/// Vectorized AVX2 implementation of `MontyField31<FP>` arithmetic.
#[derive(Clone, Copy, Debug, PartialEq, Eq)]
#[repr(transparent)] // This is needed to make `transmute`s safe.
pub struct PackedMontyField31AVX2<PMP: PackedMontyParameters>(pub [MontyField31<PMP>; WIDTH]);

impl<PMP: PackedMontyParameters> PackedMontyField31AVX2<PMP> {
    #[inline]
    #[must_use]
    /// Get an arch-specific vector representing the packed values.
    pub(crate) fn to_vector(self) -> __m256i {
        unsafe {
            // Safety: `MontyField31<FP>` is `repr(transparent)` so it can be transmuted to `u32`. It
            // follows that `[MontyField31<FP>; WIDTH]` can be transmuted to `[u32; WIDTH]`, which can be
            // transmuted to `__m256i`, since arrays are guaranteed to be contiguous in memory.
            // Finally `PackedMontyField31AVX2<FP>` is `repr(transparent)` so it can be transmuted to
            // `[MontyField31<FP>; WIDTH]`.
            transmute(self)
        }
    }

    #[inline]
    #[must_use]
    /// Make a packed field vector from an arch-specific vector.
    ///
    /// SAFETY: The caller must ensure that each element of `vector` represents a valid `MontyField31<FP>`.
    /// In particular, each element of vector must be in `0..P` (canonical form).
    pub(crate) unsafe fn from_vector(vector: __m256i) -> Self {
        // Safety: It is up to the user to ensure that elements of `vector` represent valid
        // `MontyField31<FP>` values. We must only reason about memory representations. `__m256i` can be
        // transmuted to `[u32; WIDTH]` (since arrays elements are contiguous in memory), which can
        // be transmuted to `[MontyField31<FP>; WIDTH]` (since `MontyField31<FP>` is `repr(transparent)`), which in
        // turn can be transmuted to `PackedMontyField31AVX2<FP>` (since `PackedMontyField31AVX2<FP>` is also
        // `repr(transparent)`).
        transmute(vector)
    }

    /// Copy `value` to all positions in a packed vector. This is the same as
    /// `From<MontyField31<FP>>::from`, but `const`.
    #[inline]
    #[must_use]
    const fn broadcast(value: MontyField31<PMP>) -> Self {
        Self([value; WIDTH])
    }
}

impl<PMP: PackedMontyParameters> Add for PackedMontyField31AVX2<PMP> {
    type Output = Self;
    #[inline]
    fn add(self, rhs: Self) -> Self {
        let lhs = self.to_vector();
        let rhs = rhs.to_vector();
        let res = add::<PMP>(lhs, rhs);
        unsafe {
            // Safety: `add` returns values in canonical form when given values in canonical form.
            Self::from_vector(res)
        }
    }
}

impl<PMP: PackedMontyParameters> Mul for PackedMontyField31AVX2<PMP> {
    type Output = Self;
    #[inline]
    fn mul(self, rhs: Self) -> Self {
        let lhs = self.to_vector();
        let rhs = rhs.to_vector();
        let res = mul::<PMP>(lhs, rhs);
        unsafe {
            // Safety: `mul` returns values in canonical form when given values in canonical form.
            Self::from_vector(res)
        }
    }
}

impl<PMP: PackedMontyParameters> Neg for PackedMontyField31AVX2<PMP> {
    type Output = Self;
    #[inline]
    fn neg(self) -> Self {
        let val = self.to_vector();
        let res = neg::<PMP>(val);
        unsafe {
            // Safety: `neg` returns values in canonical form when given values in canonical form.
            Self::from_vector(res)
        }
    }
}

impl<PMP: PackedMontyParameters> Sub for PackedMontyField31AVX2<PMP> {
    type Output = Self;
    #[inline]
    fn sub(self, rhs: Self) -> Self {
        let lhs = self.to_vector();
        let rhs = rhs.to_vector();
        let res = sub::<PMP>(lhs, rhs);
        unsafe {
            // Safety: `sub` returns values in canonical form when given values in canonical form.
            Self::from_vector(res)
        }
    }
}

/// Add two vectors of Monty31 field elements in canonical form.
/// If the inputs are not in canonical form, the result is undefined.
#[inline]
#[must_use]
pub fn add<MPAVX2: MontyParametersAVX2>(lhs: __m256i, rhs: __m256i) -> __m256i {
    // We want this to compile to:
    //      vpaddd   t, lhs, rhs
    //      vpsubd   u, t, P
    //      vpminud  res, t, u
    // throughput: 1 cyc/vec (8 els/cyc)
    // latency: 3 cyc

    //   Let t := lhs + rhs. We want to return t mod P. Recall that lhs and rhs are in
    // 0, ..., P - 1, so t is in 0, ..., 2 P - 2 (< 2^32). It suffices to return t if t < P and
    // t - P otherwise.
    //   Let u := (t - P) mod 2^32 and r := unsigned_min(t, u).
    //   If t is in 0, ..., P - 1, then u is in (P - 1 <) 2^32 - P, ..., 2^32 - 1 and r = t.
    // Otherwise, t is in P, ..., 2 P - 2, u is in 0, ..., P - 2 (< P) and r = u. Hence, r is t if
    // t < P and t - P otherwise, as desired.

    unsafe {
        // Safety: If this code got compiled then AVX2 intrinsics are available.
        let t = x86_64::_mm256_add_epi32(lhs, rhs);
        let u = x86_64::_mm256_sub_epi32(t, MPAVX2::PACKED_P);
        x86_64::_mm256_min_epu32(t, u)
    }
}

// MONTGOMERY MULTIPLICATION
//   This implementation is based on [1] but with minor changes. The reduction is as follows:
//
// Constants: P < 2^31, prime
//            B = 2^32
//            μ = P^-1 mod B
// Input: 0 <= C < P B
// Output: 0 <= R < P such that R = C B^-1 (mod P)
//   1. Q := μ C mod B
//   2. D := (C - Q P) / B
//   3. R := if D < 0 then D + P else D
//
// We first show that the division in step 2. is exact. It suffices to show that C = Q P (mod B). By
// definition of Q and μ, we have Q P = μ C P = P^-1 C P = C (mod B). We also have
// C - Q P = C (mod P), so thus D = C B^-1 (mod P).
//
// It remains to show that R is in the correct range. It suffices to show that -P < D < P. We know
// that 0 <= C < P B and 0 <= Q P < P B. Then -P B < C - QP < P B and -P < D < P, as desired.
//
// [1] Modern Computer Arithmetic, Richard Brent and Paul Zimmermann, Cambridge University Press,
//     2010, algorithm 2.7.

// We provide 2 variants of Montgomery reduction depending on if the inputs are unsigned or signed.
// The unsigned variant follows steps 1 and 2 in the above protocol to produce D in (-P, ..., P).
// For the signed variant we assume -PB/2 < C < PB/2 and let Q := μ C mod B be the unique
// representative in [-B/2, ..., B/2 - 1]. The division in step 2 is clearly still exact and
// |C - Q P| <= |C| + |Q||P| < PB so D still lies in (-P, ..., P).

<<<<<<< HEAD
/// Perform a Montgomery reduction on each 64 bit element.
=======
/// Perform a partial Montgomery reduction on each 64 bit element.
>>>>>>> 7a655ee6
/// Input must lie in {0, ..., 2^32P}.
/// The output will lie in {-P, ..., P} and be stored in the upper 32 bits.
#[inline]
#[must_use]
<<<<<<< HEAD
#[allow(non_snake_case)]
fn monty_red_unsigned<MPAVX2: MontyParametersAVX2>(input: __m256i) -> __m256i {
    unsafe {
        let q = x86_64::_mm256_mul_epu32(input, MPAVX2::PACKED_MU);
        let q_P = x86_64::_mm256_mul_epu32(q, MPAVX2::PACKED_P);
        x86_64::_mm256_sub_epi32(input, q_P)
    }
}

/// Perform a Montgomery reduction on each 64 bit element.
=======
fn partial_monty_red_unsigned_to_signed<MPAVX2: MontyParametersAVX2>(input: __m256i) -> __m256i {
    unsafe {
        let q = x86_64::_mm256_mul_epu32(input, MPAVX2::PACKED_MU);
        let q_p = x86_64::_mm256_mul_epu32(q, MPAVX2::PACKED_P);

        // By construction, the bottom 32 bits of input and q_p are equal.
        // Thus _mm256_sub_epi32 and _mm256_sub_epi64 should act identically.
        // However for some reason, the compiler gets confused if we use _mm256_sub_epi64
        // and outputs a load of nonsense, see: https://godbolt.org/z/3W8M7Tv84.
        x86_64::_mm256_sub_epi32(input, q_p)
    }
}

/// Perform a partial Montgomery reduction on each 64 bit element.
>>>>>>> 7a655ee6
/// Input must lie in {-2^{31}P, ..., 2^31P}.
/// The output will lie in {-P, ..., P} and be stored in the upper 32 bits.
#[inline]
#[must_use]
<<<<<<< HEAD
#[allow(non_snake_case)]
fn monty_red_signed<MPAVX2: MontyParametersAVX2>(input: __m256i) -> __m256i {
    unsafe {
        let q = x86_64::_mm256_mul_epi32(input, MPAVX2::PACKED_MU);
        let q_P = x86_64::_mm256_mul_epi32(q, MPAVX2::PACKED_P);
        x86_64::_mm256_sub_epi32(input, q_P)
=======
fn partial_monty_red_signed_to_signed<MPAVX2: MontyParametersAVX2>(input: __m256i) -> __m256i {
    unsafe {
        let q = x86_64::_mm256_mul_epi32(input, MPAVX2::PACKED_MU);
        let q_p = x86_64::_mm256_mul_epi32(q, MPAVX2::PACKED_P);

        // Unlike the previous case the compiler output is essentially identical
        // between _mm256_sub_epi32 and _mm256_sub_epi64. We use _mm256_sub_epi32
        // again just for consistency.
        x86_64::_mm256_sub_epi32(input, q_p)
>>>>>>> 7a655ee6
    }
}

/// Multiply the MontyField31 field elements in the even index entries.
/// lhs[2i], rhs[2i] must be unsigned 32-bit integers such that
/// lhs[2i] * rhs[2i] lies in {0, ..., 2^32P}.
/// The output will lie in {-P, ..., P} and be stored in output[2i + 1].
#[inline]
#[must_use]
fn monty_mul<MPAVX2: MontyParametersAVX2>(lhs: __m256i, rhs: __m256i) -> __m256i {
    unsafe {
        let prod = x86_64::_mm256_mul_epu32(lhs, rhs);
<<<<<<< HEAD
        monty_red_unsigned::<MPAVX2>(prod)
=======
        partial_monty_red_unsigned_to_signed::<MPAVX2>(prod)
>>>>>>> 7a655ee6
    }
}

/// Multiply the MontyField31 field elements in the even index entries.
/// lhs[2i], rhs[2i] must be signed 32-bit integers such that
/// lhs[2i] * rhs[2i] lies in {-2^31P, ..., 2^31P}.
/// The output will lie in {-P, ..., P} stored in output[2i + 1].
#[inline]
#[must_use]
<<<<<<< HEAD
#[allow(non_snake_case)]
fn monty_d_signed<MPAVX2: MontyParametersAVX2>(lhs: __m256i, rhs: __m256i) -> __m256i {
    unsafe {
        let prod = x86_64::_mm256_mul_epi32(lhs, rhs);
        monty_red_signed::<MPAVX2>(prod)
=======
fn monty_mul_signed<MPAVX2: MontyParametersAVX2>(lhs: __m256i, rhs: __m256i) -> __m256i {
    unsafe {
        let prod = x86_64::_mm256_mul_epi32(lhs, rhs);
        partial_monty_red_signed_to_signed::<MPAVX2>(prod)
>>>>>>> 7a655ee6
    }
}

#[inline]
#[must_use]
fn movehdup_epi32(x: __m256i) -> __m256i {
    // This instruction is only available in the floating-point flavor; this distinction is only for
    // historical reasons and no longer matters. We cast to floats, duplicate, and cast back.
    unsafe {
        x86_64::_mm256_castps_si256(x86_64::_mm256_movehdup_ps(x86_64::_mm256_castsi256_ps(x)))
    }
}

/// Multiply vectors of MontyField31 field elements in canonical form.
/// If the inputs are not in canonical form, the result is undefined.
#[inline]
#[must_use]
fn mul<MPAVX2: MontyParametersAVX2>(lhs: __m256i, rhs: __m256i) -> __m256i {
    // We want this to compile to:
    //      vmovshdup  lhs_odd, lhs
    //      vmovshdup  rhs_odd, rhs
    //      vpmuludq   prod_evn, lhs, rhs
    //      vpmuludq   prod_odd, lhs_odd, rhs_odd
    //      vpmuludq   q_evn, prod_evn, MU
    //      vpmuludq   q_odd, prod_odd, MU
    //      vpmuludq   q_P_evn, q_evn, P
    //      vpmuludq   q_P_odd, q_odd, P
    //      vpsubq     d_evn, prod_evn, q_P_evn
    //      vpsubq     d_odd, prod_odd, q_P_odd
    //      vmovshdup  d_evn_hi, d_evn
    //      vpblendd   t, d_evn_hi, d_odd, aah
    //      vpaddd     u, t, P
    //      vpminud    res, t, u
    // throughput: 4.67 cyc/vec (1.71 els/cyc)
    // latency: 21 cyc
    unsafe {
        let lhs_evn = lhs;
        let rhs_evn = rhs;
        let lhs_odd = movehdup_epi32(lhs);
        let rhs_odd = movehdup_epi32(rhs);

        let d_evn = monty_mul::<MPAVX2>(lhs_evn, rhs_evn);
        let d_odd = monty_mul::<MPAVX2>(lhs_odd, rhs_odd);

        let d_evn_hi = movehdup_epi32(d_evn);
        let t = x86_64::_mm256_blend_epi32::<0b10101010>(d_evn_hi, d_odd);

        let u = x86_64::_mm256_add_epi32(t, MPAVX2::PACKED_P);
        x86_64::_mm256_min_epu32(t, u)
    }
}

/// Square the MontyField31 field elements in the even index entries.
/// Inputs must be signed 32-bit integers.
/// Outputs will be a signed integer in (-P, ..., P) copied into both the even and odd indices.
#[inline]
#[must_use]
fn shifted_square<MPAVX2: MontyParametersAVX2>(input: __m256i) -> __m256i {
    // Note that we do not need a restriction on the size of input[i]^2 as
    // 2^30 < P and |i32| <= 2^31 and so => input[i]^2 <= 2^62 < 2^32P.
    unsafe {
        let square = x86_64::_mm256_mul_epi32(input, input);
<<<<<<< HEAD
        let square_red = monty_red_unsigned::<MPAVX2>(square);
=======
        let square_red = partial_monty_red_unsigned_to_signed::<MPAVX2>(square);
>>>>>>> 7a655ee6
        movehdup_epi32(square_red)
    }
}

/// Cube the MontyField31 field elements in the even index entries.
/// Inputs must be signed 32-bit integers in [-P, ..., P].
/// Outputs will be a signed integer in (-P, ..., P) stored in the odd indices.
#[inline]
#[must_use]
<<<<<<< HEAD
pub(crate) fn packed_exp_3<MPAVX2: MontyParametersAVX2>(input: __m256i) -> __m256i {
    let square = shifted_square::<MPAVX2>(input);
    monty_d_signed::<MPAVX2>(square, input)
=======
fn packed_exp_3<MPAVX2: MontyParametersAVX2>(input: __m256i) -> __m256i {
    let square = shifted_square::<MPAVX2>(input);
    monty_mul_signed::<MPAVX2>(square, input)
>>>>>>> 7a655ee6
}

/// Take the fifth power of the MontyField31 field elements in the even index entries.
/// Inputs must be signed 32-bit integers in [-P, ..., P].
/// Outputs will be a signed integer in (-P, ..., P) stored in the odd indices.
#[inline]
#[must_use]
<<<<<<< HEAD
pub(crate) fn packed_exp_5<MPAVX2: MontyParametersAVX2>(input: __m256i) -> __m256i {
    let square = shifted_square::<MPAVX2>(input);
    let quad = shifted_square::<MPAVX2>(square);
    monty_d_signed::<MPAVX2>(quad, input)
=======
fn packed_exp_5<MPAVX2: MontyParametersAVX2>(input: __m256i) -> __m256i {
    let square = shifted_square::<MPAVX2>(input);
    let quad = shifted_square::<MPAVX2>(square);
    monty_mul_signed::<MPAVX2>(quad, input)
>>>>>>> 7a655ee6
}

/// Take the seventh power of the MontyField31 field elements in the even index entries.
/// Inputs must lie in [-P, ..., P].
/// Outputs will also lie in (-P, ..., P) stored in the odd indices.
#[inline]
#[must_use]
<<<<<<< HEAD
pub(crate) fn packed_exp_7<MPAVX2: MontyParametersAVX2>(input: __m256i) -> __m256i {
    let square = shifted_square::<MPAVX2>(input);
    let cube = monty_d_signed::<MPAVX2>(square, input);
    let cube_shifted = movehdup_epi32(cube);
    let quad = shifted_square::<MPAVX2>(square);

    monty_d_signed::<MPAVX2>(quad, cube_shifted)
=======
fn packed_exp_7<MPAVX2: MontyParametersAVX2>(input: __m256i) -> __m256i {
    let square = shifted_square::<MPAVX2>(input);
    let cube = monty_mul_signed::<MPAVX2>(square, input);
    let cube_shifted = movehdup_epi32(cube);
    let quad = shifted_square::<MPAVX2>(square);

    monty_mul_signed::<MPAVX2>(quad, cube_shifted)
>>>>>>> 7a655ee6
}

/// Apply func to the even and odd indices of the input vector.
/// func should only depend in the 32 bit entries in the even indices.
/// The output of func must lie in (-P, ..., P) and be stored in the odd indices.
/// The even indices of the output of func will not be read.
<<<<<<< HEAD
/// the input should should conform to the requirements of func.
/// This outputs elements in [0, ..., P)
#[inline]
#[must_use]
pub(crate) fn apply_func_to_even_odd<MPAVX2: MontyParametersAVX2>(
    input: __m256i,
    func: fn(__m256i) -> __m256i,
) -> __m256i {
    unsafe {
        let input_evn = input;
        let input_odd = movehdup_epi32(input);

        let d_evn = func(input_evn);
        let d_odd = func(input_odd);

        let d_evn_hi = movehdup_epi32(d_evn);
        let t = x86_64::_mm256_blend_epi32::<0b10101010>(d_evn_hi, d_odd);

        let u = x86_64::_mm256_add_epi32(t, MPAVX2::PACKED_P);
        x86_64::_mm256_min_epu32(t, u)
    }
=======
/// The input should conform to the requirements of `func`.
#[inline]
#[must_use]
unsafe fn apply_func_to_even_odd<MPAVX2: MontyParametersAVX2>(
    input: __m256i,
    func: fn(__m256i) -> __m256i,
) -> __m256i {
    let input_evn = input;
    let input_odd = movehdup_epi32(input);

    let d_evn = func(input_evn);
    let d_odd = func(input_odd);

    let d_evn_hi = movehdup_epi32(d_evn);
    let t = x86_64::_mm256_blend_epi32::<0b10101010>(d_evn_hi, d_odd);

    let u = x86_64::_mm256_add_epi32(t, MPAVX2::PACKED_P);
    x86_64::_mm256_min_epu32(t, u)
>>>>>>> 7a655ee6
}

/// Negate a vector of MontyField31 field elements in canonical form.
/// If the inputs are not in canonical form, the result is undefined.
#[inline]
#[must_use]
fn neg<MPAVX2: MontyParametersAVX2>(val: __m256i) -> __m256i {
    // We want this to compile to:
    //      vpsubd   t, P, val
    //      vpsignd  res, t, val
    // throughput: .67 cyc/vec (12 els/cyc)
    // latency: 2 cyc

    //   The vpsignd instruction is poorly named, because it doesn't _return_ or _copy_ the sign of
    // anything, but _multiplies_ x by the sign of y (treating both as signed integers). In other
    // words,
    //                       { x            if y >s 0,
    //      vpsignd(x, y) := { 0            if y = 0,
    //                       { -x mod 2^32  if y <s 0.
    //   We define t := P - val and note that t = -val (mod P). When val is in {1, ..., P - 1}, t is
    // similarly in {1, ..., P - 1}, so it's in canonical form. Otherwise, val = 0 and t = P.
    //   This is where we define res := vpsignd(t, val). The sign bit of val is never set so either
    // val = 0 or val >s 0. If val = 0, then res = vpsignd(t, 0) = 0, as desired. Otherwise,
    // res = vpsignd(t, val) = t passes t through.
    unsafe {
        // Safety: If this code got compiled then AVX2 intrinsics are available.
        let t = x86_64::_mm256_sub_epi32(MPAVX2::PACKED_P, val);
        x86_64::_mm256_sign_epi32(t, val)
    }
}

/// Subtract vectors of MontyField31 field elements in canonical form.
/// If the inputs are not in canonical form, the result is undefined.
#[inline]
#[must_use]
pub fn sub<MPAVX2: MontyParametersAVX2>(lhs: __m256i, rhs: __m256i) -> __m256i {
    // We want this to compile to:
    //      vpsubd   t, lhs, rhs
    //      vpaddd   u, t, P
    //      vpminud  res, t, u
    // throughput: 1 cyc/vec (8 els/cyc)
    // latency: 3 cyc

    //   Let t := lhs - rhs. We want to return t mod P. Recall that lhs and rhs are in
    // 0, ..., P - 1, so t is in (-2^31 <) -P + 1, ..., P - 1 (< 2^31). It suffices to return t if
    // t >= 0 and t + P otherwise.
    //   Let u := (t + P) mod 2^32 and r := unsigned_min(t, u).
    //   If t is in 0, ..., P - 1, then u is in P, ..., 2 P - 1 and r = t.
    // Otherwise, t is in -P + 1, ..., -1; u is in 1, ..., P - 1 (< P) and r = u. Hence, r is t if
    // t < P and t - P otherwise, as desired.
    unsafe {
        // Safety: If this code got compiled then AVX2 intrinsics are available.
        let t = x86_64::_mm256_sub_epi32(lhs, rhs);
        let u = x86_64::_mm256_add_epi32(t, MPAVX2::PACKED_P);
        x86_64::_mm256_min_epu32(t, u)
    }
}

impl<PMP: PackedMontyParameters> From<MontyField31<PMP>> for PackedMontyField31AVX2<PMP> {
    #[inline]
    fn from(value: MontyField31<PMP>) -> Self {
        Self::broadcast(value)
    }
}

impl<PMP: PackedMontyParameters> Default for PackedMontyField31AVX2<PMP> {
    #[inline]
    fn default() -> Self {
        MontyField31::<PMP>::default().into()
    }
}

impl<PMP: PackedMontyParameters> AddAssign for PackedMontyField31AVX2<PMP> {
    #[inline]
    fn add_assign(&mut self, rhs: Self) {
        *self = *self + rhs;
    }
}

impl<PMP: PackedMontyParameters> MulAssign for PackedMontyField31AVX2<PMP> {
    #[inline]
    fn mul_assign(&mut self, rhs: Self) {
        *self = *self * rhs;
    }
}

impl<PMP: PackedMontyParameters> SubAssign for PackedMontyField31AVX2<PMP> {
    #[inline]
    fn sub_assign(&mut self, rhs: Self) {
        *self = *self - rhs;
    }
}

impl<FP: FieldParameters> Sum for PackedMontyField31AVX2<FP> {
    #[inline]
    fn sum<I>(iter: I) -> Self
    where
        I: Iterator<Item = Self>,
    {
        iter.reduce(|lhs, rhs| lhs + rhs).unwrap_or(Self::zero())
    }
}

impl<FP: FieldParameters> Product for PackedMontyField31AVX2<FP> {
    #[inline]
    fn product<I>(iter: I) -> Self
    where
        I: Iterator<Item = Self>,
    {
        iter.reduce(|lhs, rhs| lhs * rhs).unwrap_or(Self::one())
    }
}

impl<FP: FieldParameters> AbstractField for PackedMontyField31AVX2<FP> {
    type F = MontyField31<FP>;

    #[inline]
    fn zero() -> Self {
        MontyField31::zero().into()
    }

    #[inline]
    fn one() -> Self {
        MontyField31::one().into()
    }

    #[inline]
    fn two() -> Self {
        MontyField31::two().into()
    }

    #[inline]
    fn neg_one() -> Self {
        MontyField31::neg_one().into()
    }

    #[inline]
    fn from_f(f: Self::F) -> Self {
        f.into()
    }

    #[inline]
    fn from_bool(b: bool) -> Self {
        MontyField31::from_bool(b).into()
    }
    #[inline]
    fn from_canonical_u8(n: u8) -> Self {
        MontyField31::from_canonical_u8(n).into()
    }
    #[inline]
    fn from_canonical_u16(n: u16) -> Self {
        MontyField31::from_canonical_u16(n).into()
    }
    #[inline]
    fn from_canonical_u32(n: u32) -> Self {
        MontyField31::from_canonical_u32(n).into()
    }
    #[inline]
    fn from_canonical_u64(n: u64) -> Self {
        MontyField31::from_canonical_u64(n).into()
    }
    #[inline]
    fn from_canonical_usize(n: usize) -> Self {
        MontyField31::from_canonical_usize(n).into()
    }

    #[inline]
    fn from_wrapped_u32(n: u32) -> Self {
        MontyField31::from_wrapped_u32(n).into()
    }
    #[inline]
    fn from_wrapped_u64(n: u64) -> Self {
        MontyField31::from_wrapped_u64(n).into()
    }

    #[inline]
    fn generator() -> Self {
        MontyField31::generator().into()
    }

    #[inline]
    fn cube(&self) -> Self {
        let val = self.to_vector();
<<<<<<< HEAD
        let res = apply_func_to_even_odd::<FP>(val, packed_exp_3::<FP>);
        unsafe {
            // Safety: `apply_func_to_even_odd` returns values in canonical form when given values in canonical form.
=======
        unsafe {
            // Safety: `apply_func_to_even_odd` returns values in canonical form when given values in canonical form.
            let res = apply_func_to_even_odd::<FP>(val, packed_exp_3::<FP>);
>>>>>>> 7a655ee6
            Self::from_vector(res)
        }
    }

    #[must_use]
    #[inline(always)]
    fn exp_const_u64<const POWER: u64>(&self) -> Self {
<<<<<<< HEAD
=======
        // We provide specialised code for the powers 3, 5, 7 as these turn up regularly.
        // The other powers could be specialised similarly but we ignore this for now.
        // These ideas could also be used to speed up the more generic exp_u64.
>>>>>>> 7a655ee6
        match POWER {
            0 => Self::one(),
            1 => *self,
            2 => self.square(),
            3 => self.cube(),
            4 => self.square().square(),
            5 => {
                let val = self.to_vector();
<<<<<<< HEAD
                let res = apply_func_to_even_odd::<FP>(val, packed_exp_5::<FP>);
                unsafe {
                    // Safety: `apply_func_to_even_odd` returns values in canonical form when given values in canonical form.
=======
                unsafe {
                    // Safety: `apply_func_to_even_odd` returns values in canonical form when given values in canonical form.
                    let res = apply_func_to_even_odd::<FP>(val, packed_exp_5::<FP>);
>>>>>>> 7a655ee6
                    Self::from_vector(res)
                }
            }
            6 => self.square().cube(),
            7 => {
                let val = self.to_vector();
<<<<<<< HEAD
                let res = apply_func_to_even_odd::<FP>(val, packed_exp_7::<FP>);
                unsafe {
                    // Safety: `apply_func_to_even_odd` returns values in canonical form when given values in canonical form.
=======
                unsafe {
                    // Safety: `apply_func_to_even_odd` returns values in canonical form when given values in canonical form.
                    let res = apply_func_to_even_odd::<FP>(val, packed_exp_7::<FP>);
>>>>>>> 7a655ee6
                    Self::from_vector(res)
                }
            }
            _ => self.exp_u64(POWER),
        }
    }
}

impl<PMP: PackedMontyParameters> Add<MontyField31<PMP>> for PackedMontyField31AVX2<PMP> {
    type Output = Self;
    #[inline]
    fn add(self, rhs: MontyField31<PMP>) -> Self {
        self + Self::from(rhs)
    }
}

impl<PMP: PackedMontyParameters> Mul<MontyField31<PMP>> for PackedMontyField31AVX2<PMP> {
    type Output = Self;
    #[inline]
    fn mul(self, rhs: MontyField31<PMP>) -> Self {
        self * Self::from(rhs)
    }
}

impl<PMP: PackedMontyParameters> Sub<MontyField31<PMP>> for PackedMontyField31AVX2<PMP> {
    type Output = Self;
    #[inline]
    fn sub(self, rhs: MontyField31<PMP>) -> Self {
        self - Self::from(rhs)
    }
}

impl<PMP: PackedMontyParameters> AddAssign<MontyField31<PMP>> for PackedMontyField31AVX2<PMP> {
    #[inline]
    fn add_assign(&mut self, rhs: MontyField31<PMP>) {
        *self += Self::from(rhs)
    }
}

impl<PMP: PackedMontyParameters> MulAssign<MontyField31<PMP>> for PackedMontyField31AVX2<PMP> {
    #[inline]
    fn mul_assign(&mut self, rhs: MontyField31<PMP>) {
        *self *= Self::from(rhs)
    }
}

impl<PMP: PackedMontyParameters> SubAssign<MontyField31<PMP>> for PackedMontyField31AVX2<PMP> {
    #[inline]
    fn sub_assign(&mut self, rhs: MontyField31<PMP>) {
        *self -= Self::from(rhs)
    }
}

impl<FP: FieldParameters> Sum<MontyField31<FP>> for PackedMontyField31AVX2<FP> {
    #[inline]
    fn sum<I>(iter: I) -> Self
    where
        I: Iterator<Item = MontyField31<FP>>,
    {
        iter.sum::<MontyField31<FP>>().into()
    }
}

impl<FP: FieldParameters> Product<MontyField31<FP>> for PackedMontyField31AVX2<FP> {
    #[inline]
    fn product<I>(iter: I) -> Self
    where
        I: Iterator<Item = MontyField31<FP>>,
    {
        iter.product::<MontyField31<FP>>().into()
    }
}

impl<FP: FieldParameters> Div<MontyField31<FP>> for PackedMontyField31AVX2<FP> {
    type Output = Self;
    #[allow(clippy::suspicious_arithmetic_impl)]
    #[inline]
    fn div(self, rhs: MontyField31<FP>) -> Self {
        self * rhs.inverse()
    }
}

impl<PMP: PackedMontyParameters> Add<PackedMontyField31AVX2<PMP>> for MontyField31<PMP> {
    type Output = PackedMontyField31AVX2<PMP>;
    #[inline]
    fn add(self, rhs: PackedMontyField31AVX2<PMP>) -> PackedMontyField31AVX2<PMP> {
        PackedMontyField31AVX2::<PMP>::from(self) + rhs
    }
}

impl<PMP: PackedMontyParameters> Mul<PackedMontyField31AVX2<PMP>> for MontyField31<PMP> {
    type Output = PackedMontyField31AVX2<PMP>;
    #[inline]
    fn mul(self, rhs: PackedMontyField31AVX2<PMP>) -> PackedMontyField31AVX2<PMP> {
        PackedMontyField31AVX2::<PMP>::from(self) * rhs
    }
}

impl<PMP: PackedMontyParameters> Sub<PackedMontyField31AVX2<PMP>> for MontyField31<PMP> {
    type Output = PackedMontyField31AVX2<PMP>;
    #[inline]
    fn sub(self, rhs: PackedMontyField31AVX2<PMP>) -> PackedMontyField31AVX2<PMP> {
        PackedMontyField31AVX2::<PMP>::from(self) - rhs
    }
}

impl<PMP: PackedMontyParameters> Distribution<PackedMontyField31AVX2<PMP>> for Standard {
    #[inline]
    fn sample<R: Rng + ?Sized>(&self, rng: &mut R) -> PackedMontyField31AVX2<PMP> {
        PackedMontyField31AVX2::<PMP>(rng.gen())
    }
}

#[inline]
#[must_use]
fn interleave1(a: __m256i, b: __m256i) -> (__m256i, __m256i) {
    // We want this to compile to:
    //      vpsllq    t, a, 32
    //      vpsrlq    u, b, 32
    //      vpblendd  res0, a, u, aah
    //      vpblendd  res1, t, b, aah
    // throughput: 1.33 cyc/2 vec (12 els/cyc)
    // latency: (1 -> 1)  1 cyc
    //          (1 -> 2)  2 cyc
    //          (2 -> 1)  2 cyc
    //          (2 -> 2)  1 cyc
    unsafe {
        // Safety: If this code got compiled then AVX2 intrinsics are available.

        // We currently have:
        //   a = [ a0  a1  a2  a3  a4  a5  a6  a7 ],
        //   b = [ b0  b1  b2  b3  b4  b5  b6  b7 ].
        // First form
        //   t = [ a1   0  a3   0  a5   0  a7   0 ].
        //   u = [  0  b0   0  b2   0  b4   0  b6 ].
        let t = x86_64::_mm256_srli_epi64::<32>(a);
        let u = x86_64::_mm256_slli_epi64::<32>(b);

        // Then
        //   res0 = [ a0  b0  a2  b2  a4  b4  a6  b6 ],
        //   res1 = [ a1  b1  a3  b3  a5  b5  a7  b7 ].
        (
            x86_64::_mm256_blend_epi32::<0b10101010>(a, u),
            x86_64::_mm256_blend_epi32::<0b10101010>(t, b),
        )
    }
}

#[inline]
#[must_use]
fn interleave2(a: __m256i, b: __m256i) -> (__m256i, __m256i) {
    // We want this to compile to:
    //      vpalignr  t, b, a, 8
    //      vpblendd  res0, a, t, cch
    //      vpblendd  res1, t, b, cch
    // throughput: 1 cyc/2 vec (16 els/cyc)
    // latency: 2 cyc

    unsafe {
        // Safety: If this code got compiled then AVX2 intrinsics are available.

        // We currently have:
        //   a = [ a0  a1  a2  a3  a4  a5  a6  a7 ],
        //   b = [ b0  b1  b2  b3  b4  b5  b6  b7 ].
        // First form
        //   t = [ a2  a3  b0  b1  a6  a7  b4  b5 ].
        let t = x86_64::_mm256_alignr_epi8::<8>(b, a);

        // Then
        //   res0 = [ a0  a1  b0  b1  a4  a5  b4  b5 ],
        //   res1 = [ a2  a3  b2  b3  a6  a7  b6  b7 ].
        (
            x86_64::_mm256_blend_epi32::<0b11001100>(a, t),
            x86_64::_mm256_blend_epi32::<0b11001100>(t, b),
        )
    }
}

#[inline]
#[must_use]
fn interleave4(a: __m256i, b: __m256i) -> (__m256i, __m256i) {
    // We want this to compile to:
    //      vperm2i128  t, a, b, 21h
    //      vpblendd    res0, a, t, f0h
    //      vpblendd    res1, t, b, f0h
    // throughput: 1 cyc/2 vec (16 els/cyc)
    // latency: 4 cyc

    unsafe {
        // Safety: If this code got compiled then AVX2 intrinsics are available.

        // We currently have:
        //   a = [ a0  a1  a2  a3  a4  a5  a6  a7 ],
        //   b = [ b0  b1  b2  b3  b4  b5  b6  b7 ].
        // First form
        //   t = [ a4  a5  a6  a7  b0  b1  b2  b3 ].
        let t = x86_64::_mm256_permute2x128_si256::<0x21>(a, b);

        // Then
        //   res0 = [ a0  a1  a2  a3  b0  b1  b2  b3 ],
        //   res1 = [ a4  a5  a6  a7  b4  b5  b6  b7 ].
        (
            x86_64::_mm256_blend_epi32::<0b11110000>(a, t),
            x86_64::_mm256_blend_epi32::<0b11110000>(t, b),
        )
    }
}

unsafe impl<FP: FieldParameters> PackedValue for PackedMontyField31AVX2<FP> {
    type Value = MontyField31<FP>;

    const WIDTH: usize = WIDTH;

    #[inline]
    fn from_slice(slice: &[MontyField31<FP>]) -> &Self {
        assert_eq!(slice.len(), Self::WIDTH);
        unsafe {
            // Safety: `[MontyField31<FP>; WIDTH]` can be transmuted to `PackedMontyField31AVX2<FP>` since the
            // latter is `repr(transparent)`. They have the same alignment, so the reference cast is
            // safe too.
            &*slice.as_ptr().cast()
        }
    }
    #[inline]
    fn from_slice_mut(slice: &mut [MontyField31<FP>]) -> &mut Self {
        assert_eq!(slice.len(), Self::WIDTH);
        unsafe {
            // Safety: `[MontyField31<FP>; WIDTH]` can be transmuted to `PackedMontyField31AVX2<FP>` since the
            // latter is `repr(transparent)`. They have the same alignment, so the reference cast is
            // safe too.
            &mut *slice.as_mut_ptr().cast()
        }
    }

    /// Similar to `core:array::from_fn`.
    #[inline]
    fn from_fn<F: FnMut(usize) -> MontyField31<FP>>(f: F) -> Self {
        let vals_arr: [_; WIDTH] = core::array::from_fn(f);
        Self(vals_arr)
    }

    #[inline]
    fn as_slice(&self) -> &[MontyField31<FP>] {
        &self.0[..]
    }
    #[inline]
    fn as_slice_mut(&mut self) -> &mut [MontyField31<FP>] {
        &mut self.0[..]
    }
}

unsafe impl<FP: FieldParameters> PackedField for PackedMontyField31AVX2<FP> {
    type Scalar = MontyField31<FP>;

    #[inline]
    fn interleave(&self, other: Self, block_len: usize) -> (Self, Self) {
        let (v0, v1) = (self.to_vector(), other.to_vector());
        let (res0, res1) = match block_len {
            1 => interleave1(v0, v1),
            2 => interleave2(v0, v1),
            4 => interleave4(v0, v1),
            8 => (v0, v1),
            _ => panic!("unsupported block_len"),
        };
        unsafe {
            // Safety: all values are in canonical form (we haven't changed them).
            (Self::from_vector(res0), Self::from_vector(res1))
        }
    }
}<|MERGE_RESOLUTION|>--- conflicted
+++ resolved
@@ -172,27 +172,11 @@
 // representative in [-B/2, ..., B/2 - 1]. The division in step 2 is clearly still exact and
 // |C - Q P| <= |C| + |Q||P| < PB so D still lies in (-P, ..., P).
 
-<<<<<<< HEAD
-/// Perform a Montgomery reduction on each 64 bit element.
-=======
 /// Perform a partial Montgomery reduction on each 64 bit element.
->>>>>>> 7a655ee6
 /// Input must lie in {0, ..., 2^32P}.
 /// The output will lie in {-P, ..., P} and be stored in the upper 32 bits.
 #[inline]
 #[must_use]
-<<<<<<< HEAD
-#[allow(non_snake_case)]
-fn monty_red_unsigned<MPAVX2: MontyParametersAVX2>(input: __m256i) -> __m256i {
-    unsafe {
-        let q = x86_64::_mm256_mul_epu32(input, MPAVX2::PACKED_MU);
-        let q_P = x86_64::_mm256_mul_epu32(q, MPAVX2::PACKED_P);
-        x86_64::_mm256_sub_epi32(input, q_P)
-    }
-}
-
-/// Perform a Montgomery reduction on each 64 bit element.
-=======
 fn partial_monty_red_unsigned_to_signed<MPAVX2: MontyParametersAVX2>(input: __m256i) -> __m256i {
     unsafe {
         let q = x86_64::_mm256_mul_epu32(input, MPAVX2::PACKED_MU);
@@ -207,19 +191,10 @@
 }
 
 /// Perform a partial Montgomery reduction on each 64 bit element.
->>>>>>> 7a655ee6
 /// Input must lie in {-2^{31}P, ..., 2^31P}.
 /// The output will lie in {-P, ..., P} and be stored in the upper 32 bits.
 #[inline]
 #[must_use]
-<<<<<<< HEAD
-#[allow(non_snake_case)]
-fn monty_red_signed<MPAVX2: MontyParametersAVX2>(input: __m256i) -> __m256i {
-    unsafe {
-        let q = x86_64::_mm256_mul_epi32(input, MPAVX2::PACKED_MU);
-        let q_P = x86_64::_mm256_mul_epi32(q, MPAVX2::PACKED_P);
-        x86_64::_mm256_sub_epi32(input, q_P)
-=======
 fn partial_monty_red_signed_to_signed<MPAVX2: MontyParametersAVX2>(input: __m256i) -> __m256i {
     unsafe {
         let q = x86_64::_mm256_mul_epi32(input, MPAVX2::PACKED_MU);
@@ -229,7 +204,6 @@
         // between _mm256_sub_epi32 and _mm256_sub_epi64. We use _mm256_sub_epi32
         // again just for consistency.
         x86_64::_mm256_sub_epi32(input, q_p)
->>>>>>> 7a655ee6
     }
 }
 
@@ -242,11 +216,7 @@
 fn monty_mul<MPAVX2: MontyParametersAVX2>(lhs: __m256i, rhs: __m256i) -> __m256i {
     unsafe {
         let prod = x86_64::_mm256_mul_epu32(lhs, rhs);
-<<<<<<< HEAD
-        monty_red_unsigned::<MPAVX2>(prod)
-=======
         partial_monty_red_unsigned_to_signed::<MPAVX2>(prod)
->>>>>>> 7a655ee6
     }
 }
 
@@ -256,18 +226,10 @@
 /// The output will lie in {-P, ..., P} stored in output[2i + 1].
 #[inline]
 #[must_use]
-<<<<<<< HEAD
-#[allow(non_snake_case)]
-fn monty_d_signed<MPAVX2: MontyParametersAVX2>(lhs: __m256i, rhs: __m256i) -> __m256i {
-    unsafe {
-        let prod = x86_64::_mm256_mul_epi32(lhs, rhs);
-        monty_red_signed::<MPAVX2>(prod)
-=======
 fn monty_mul_signed<MPAVX2: MontyParametersAVX2>(lhs: __m256i, rhs: __m256i) -> __m256i {
     unsafe {
         let prod = x86_64::_mm256_mul_epi32(lhs, rhs);
         partial_monty_red_signed_to_signed::<MPAVX2>(prod)
->>>>>>> 7a655ee6
     }
 }
 
@@ -330,11 +292,7 @@
     // 2^30 < P and |i32| <= 2^31 and so => input[i]^2 <= 2^62 < 2^32P.
     unsafe {
         let square = x86_64::_mm256_mul_epi32(input, input);
-<<<<<<< HEAD
-        let square_red = monty_red_unsigned::<MPAVX2>(square);
-=======
         let square_red = partial_monty_red_unsigned_to_signed::<MPAVX2>(square);
->>>>>>> 7a655ee6
         movehdup_epi32(square_red)
     }
 }
@@ -344,15 +302,9 @@
 /// Outputs will be a signed integer in (-P, ..., P) stored in the odd indices.
 #[inline]
 #[must_use]
-<<<<<<< HEAD
-pub(crate) fn packed_exp_3<MPAVX2: MontyParametersAVX2>(input: __m256i) -> __m256i {
-    let square = shifted_square::<MPAVX2>(input);
-    monty_d_signed::<MPAVX2>(square, input)
-=======
 fn packed_exp_3<MPAVX2: MontyParametersAVX2>(input: __m256i) -> __m256i {
     let square = shifted_square::<MPAVX2>(input);
     monty_mul_signed::<MPAVX2>(square, input)
->>>>>>> 7a655ee6
 }
 
 /// Take the fifth power of the MontyField31 field elements in the even index entries.
@@ -360,17 +312,10 @@
 /// Outputs will be a signed integer in (-P, ..., P) stored in the odd indices.
 #[inline]
 #[must_use]
-<<<<<<< HEAD
-pub(crate) fn packed_exp_5<MPAVX2: MontyParametersAVX2>(input: __m256i) -> __m256i {
-    let square = shifted_square::<MPAVX2>(input);
-    let quad = shifted_square::<MPAVX2>(square);
-    monty_d_signed::<MPAVX2>(quad, input)
-=======
 fn packed_exp_5<MPAVX2: MontyParametersAVX2>(input: __m256i) -> __m256i {
     let square = shifted_square::<MPAVX2>(input);
     let quad = shifted_square::<MPAVX2>(square);
     monty_mul_signed::<MPAVX2>(quad, input)
->>>>>>> 7a655ee6
 }
 
 /// Take the seventh power of the MontyField31 field elements in the even index entries.
@@ -378,15 +323,6 @@
 /// Outputs will also lie in (-P, ..., P) stored in the odd indices.
 #[inline]
 #[must_use]
-<<<<<<< HEAD
-pub(crate) fn packed_exp_7<MPAVX2: MontyParametersAVX2>(input: __m256i) -> __m256i {
-    let square = shifted_square::<MPAVX2>(input);
-    let cube = monty_d_signed::<MPAVX2>(square, input);
-    let cube_shifted = movehdup_epi32(cube);
-    let quad = shifted_square::<MPAVX2>(square);
-
-    monty_d_signed::<MPAVX2>(quad, cube_shifted)
-=======
 fn packed_exp_7<MPAVX2: MontyParametersAVX2>(input: __m256i) -> __m256i {
     let square = shifted_square::<MPAVX2>(input);
     let cube = monty_mul_signed::<MPAVX2>(square, input);
@@ -394,36 +330,12 @@
     let quad = shifted_square::<MPAVX2>(square);
 
     monty_mul_signed::<MPAVX2>(quad, cube_shifted)
->>>>>>> 7a655ee6
 }
 
 /// Apply func to the even and odd indices of the input vector.
 /// func should only depend in the 32 bit entries in the even indices.
 /// The output of func must lie in (-P, ..., P) and be stored in the odd indices.
 /// The even indices of the output of func will not be read.
-<<<<<<< HEAD
-/// the input should should conform to the requirements of func.
-/// This outputs elements in [0, ..., P)
-#[inline]
-#[must_use]
-pub(crate) fn apply_func_to_even_odd<MPAVX2: MontyParametersAVX2>(
-    input: __m256i,
-    func: fn(__m256i) -> __m256i,
-) -> __m256i {
-    unsafe {
-        let input_evn = input;
-        let input_odd = movehdup_epi32(input);
-
-        let d_evn = func(input_evn);
-        let d_odd = func(input_odd);
-
-        let d_evn_hi = movehdup_epi32(d_evn);
-        let t = x86_64::_mm256_blend_epi32::<0b10101010>(d_evn_hi, d_odd);
-
-        let u = x86_64::_mm256_add_epi32(t, MPAVX2::PACKED_P);
-        x86_64::_mm256_min_epu32(t, u)
-    }
-=======
 /// The input should conform to the requirements of `func`.
 #[inline]
 #[must_use]
@@ -442,7 +354,6 @@
 
     let u = x86_64::_mm256_add_epi32(t, MPAVX2::PACKED_P);
     x86_64::_mm256_min_epu32(t, u)
->>>>>>> 7a655ee6
 }
 
 /// Negate a vector of MontyField31 field elements in canonical form.
@@ -626,15 +537,9 @@
     #[inline]
     fn cube(&self) -> Self {
         let val = self.to_vector();
-<<<<<<< HEAD
-        let res = apply_func_to_even_odd::<FP>(val, packed_exp_3::<FP>);
-        unsafe {
-            // Safety: `apply_func_to_even_odd` returns values in canonical form when given values in canonical form.
-=======
         unsafe {
             // Safety: `apply_func_to_even_odd` returns values in canonical form when given values in canonical form.
             let res = apply_func_to_even_odd::<FP>(val, packed_exp_3::<FP>);
->>>>>>> 7a655ee6
             Self::from_vector(res)
         }
     }
@@ -642,12 +547,9 @@
     #[must_use]
     #[inline(always)]
     fn exp_const_u64<const POWER: u64>(&self) -> Self {
-<<<<<<< HEAD
-=======
         // We provide specialised code for the powers 3, 5, 7 as these turn up regularly.
         // The other powers could be specialised similarly but we ignore this for now.
         // These ideas could also be used to speed up the more generic exp_u64.
->>>>>>> 7a655ee6
         match POWER {
             0 => Self::one(),
             1 => *self,
@@ -656,30 +558,18 @@
             4 => self.square().square(),
             5 => {
                 let val = self.to_vector();
-<<<<<<< HEAD
-                let res = apply_func_to_even_odd::<FP>(val, packed_exp_5::<FP>);
-                unsafe {
-                    // Safety: `apply_func_to_even_odd` returns values in canonical form when given values in canonical form.
-=======
                 unsafe {
                     // Safety: `apply_func_to_even_odd` returns values in canonical form when given values in canonical form.
                     let res = apply_func_to_even_odd::<FP>(val, packed_exp_5::<FP>);
->>>>>>> 7a655ee6
                     Self::from_vector(res)
                 }
             }
             6 => self.square().cube(),
             7 => {
                 let val = self.to_vector();
-<<<<<<< HEAD
-                let res = apply_func_to_even_odd::<FP>(val, packed_exp_7::<FP>);
-                unsafe {
-                    // Safety: `apply_func_to_even_odd` returns values in canonical form when given values in canonical form.
-=======
                 unsafe {
                     // Safety: `apply_func_to_even_odd` returns values in canonical form when given values in canonical form.
                     let res = apply_func_to_even_odd::<FP>(val, packed_exp_7::<FP>);
->>>>>>> 7a655ee6
                     Self::from_vector(res)
                 }
             }
