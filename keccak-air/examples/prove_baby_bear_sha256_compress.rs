<<<<<<< HEAD
// use std::fmt::Debug;

// use p3_baby_bear::BabyBear;
// use p3_challenger::{HashChallenger, SerializingChallenger32};
// use p3_commit::ExtensionMmcs;
// use p3_dft::Radix2DitParallel;
// use p3_field::extension::BinomialExtensionField;
// use p3_fri::{FriConfig, TwoAdicFriPcs};
// use p3_keccak_air::{generate_trace_rows, KeccakAir};
// use p3_merkle_tree::FieldMerkleTreeMmcs;
// use p3_sha256::{Sha256, Sha256Compress};
// use p3_symmetric::SerializingHasher32;
// use p3_uni_stark::{prove, verify, StarkConfig};
// use rand::random;
// use tracing_forest::util::LevelFilter;
// use tracing_forest::ForestLayer;
// use tracing_subscriber::layer::SubscriberExt;
// use tracing_subscriber::util::SubscriberInitExt;
// use tracing_subscriber::{EnvFilter, Registry};

// const NUM_HASHES: usize = 1_365;

// fn main() -> Result<(), impl Debug> {
//     let env_filter = EnvFilter::builder()
//         .with_default_directive(LevelFilter::INFO.into())
//         .from_env_lossy();

//     Registry::default()
//         .with(env_filter)
//         .with(ForestLayer::default())
//         .init();

//     type Val = BabyBear;
//     type Challenge = BinomialExtensionField<Val, 4>;

//     type ByteHash = Sha256;
//     type FieldHash = SerializingHasher32<ByteHash>;
//     let byte_hash = ByteHash {};
//     let field_hash = FieldHash::new(byte_hash);

//     type MyCompress = Sha256Compress;
//     let compress = MyCompress {};

//     type ValMmcs = FieldMerkleTreeMmcs<Val, u8, FieldHash, MyCompress, 32>;
//     let val_mmcs = ValMmcs::new(field_hash, compress);

//     type ChallengeMmcs = ExtensionMmcs<Val, Challenge, ValMmcs>;
//     let challenge_mmcs = ChallengeMmcs::new(val_mmcs);

//     type Dft = Radix2DitParallel;
//     let dft = Dft {};

//     type Challenger = SerializingChallenger32<Val, HashChallenger<u8, ByteHash, 32>>;

//     let inputs = (0..NUM_HASHES).map(|_| random()).collect::<Vec<_>>();
//     let trace = generate_trace_rows::<Val>(inputs);

//     let fri_config = FriConfig {
//         log_blowup: 1,
//         num_queries: 100,
//         proof_of_work_bits: 16,
//         mmcs: challenge_mmcs,
//     };
//     type Pcs = TwoAdicFriPcs<Val, Dft, ValMmcs, ChallengeMmcs>;
//     let pcs = Pcs::new(dft, val_mmcs, fri_config);

//     type MyConfig = StarkConfig<Pcs, Challenge, Challenger>;
//     let config = MyConfig::new(pcs);

//     let mut challenger = Challenger::from_hasher(vec![], byte_hash);
//     let proof = prove(&config, &KeccakAir {}, &mut challenger, trace, &vec![]);

//     let mut challenger = Challenger::from_hasher(vec![], byte_hash);
//     verify(&config, &KeccakAir {}, &mut challenger, &proof, &vec![])
// }

fn main() {}
=======
use std::fmt::Debug;

use p3_baby_bear::BabyBear;
use p3_challenger::{HashChallenger, SerializingChallenger32};
use p3_commit::ExtensionMmcs;
use p3_dft::Radix2DitParallel;
use p3_field::extension::BinomialExtensionField;
use p3_fri::{FriConfig, TwoAdicFriPcs};
use p3_keccak_air::{generate_trace_rows, KeccakAir};
use p3_merkle_tree::MerkleTreeMmcs;
use p3_sha256::{Sha256, Sha256Compress};
use p3_symmetric::SerializingHasher32;
use p3_uni_stark::{prove, verify, StarkConfig};
use rand::random;
use tracing_forest::util::LevelFilter;
use tracing_forest::ForestLayer;
use tracing_subscriber::layer::SubscriberExt;
use tracing_subscriber::util::SubscriberInitExt;
use tracing_subscriber::{EnvFilter, Registry};

const NUM_HASHES: usize = 1_365;

fn main() -> Result<(), impl Debug> {
    let env_filter = EnvFilter::builder()
        .with_default_directive(LevelFilter::INFO.into())
        .from_env_lossy();

    Registry::default()
        .with(env_filter)
        .with(ForestLayer::default())
        .init();

    type Val = BabyBear;
    type Challenge = BinomialExtensionField<Val, 4>;

    type ByteHash = Sha256;
    type FieldHash = SerializingHasher32<ByteHash>;
    let byte_hash = ByteHash {};
    let field_hash = FieldHash::new(byte_hash);

    type MyCompress = Sha256Compress;
    let compress = MyCompress {};

    type ValMmcs = MerkleTreeMmcs<Val, u8, FieldHash, MyCompress, 32>;
    let val_mmcs = ValMmcs::new(field_hash, compress);

    type ChallengeMmcs = ExtensionMmcs<Val, Challenge, ValMmcs>;
    let challenge_mmcs = ChallengeMmcs::new(val_mmcs);

    type Dft = Radix2DitParallel;
    let dft = Dft {};

    type Challenger = SerializingChallenger32<Val, HashChallenger<u8, ByteHash, 32>>;

    let inputs = (0..NUM_HASHES).map(|_| random()).collect::<Vec<_>>();
    let trace = generate_trace_rows::<Val>(inputs);

    let fri_config = FriConfig {
        log_blowup: 1,
        num_queries: 100,
        proof_of_work_bits: 16,
        mmcs: challenge_mmcs,
    };
    type Pcs = TwoAdicFriPcs<Val, Dft, ValMmcs, ChallengeMmcs>;
    let pcs = Pcs::new(dft, val_mmcs, fri_config);

    type MyConfig = StarkConfig<Pcs, Challenge, Challenger>;
    let config = MyConfig::new(pcs);

    let mut challenger = Challenger::from_hasher(vec![], byte_hash);
    let proof = prove(&config, &KeccakAir {}, &mut challenger, trace, &vec![]);

    let mut challenger = Challenger::from_hasher(vec![], byte_hash);
    verify(&config, &KeccakAir {}, &mut challenger, &proof, &vec![])
}
>>>>>>> 7a655ee6
<|MERGE_RESOLUTION|>--- conflicted
+++ resolved
@@ -1,23 +1,22 @@
-<<<<<<< HEAD
 // use std::fmt::Debug;
 
-// use p3_baby_bear::BabyBear;
-// use p3_challenger::{HashChallenger, SerializingChallenger32};
-// use p3_commit::ExtensionMmcs;
-// use p3_dft::Radix2DitParallel;
-// use p3_field::extension::BinomialExtensionField;
-// use p3_fri::{FriConfig, TwoAdicFriPcs};
-// use p3_keccak_air::{generate_trace_rows, KeccakAir};
-// use p3_merkle_tree::FieldMerkleTreeMmcs;
-// use p3_sha256::{Sha256, Sha256Compress};
-// use p3_symmetric::SerializingHasher32;
-// use p3_uni_stark::{prove, verify, StarkConfig};
-// use rand::random;
-// use tracing_forest::util::LevelFilter;
-// use tracing_forest::ForestLayer;
-// use tracing_subscriber::layer::SubscriberExt;
-// use tracing_subscriber::util::SubscriberInitExt;
-// use tracing_subscriber::{EnvFilter, Registry};
+use p3_baby_bear::BabyBear;
+use p3_challenger::{HashChallenger, SerializingChallenger32};
+use p3_commit::ExtensionMmcs;
+use p3_dft::Radix2DitParallel;
+use p3_field::extension::BinomialExtensionField;
+use p3_fri::{FriConfig, TwoAdicFriPcs};
+use p3_keccak_air::{generate_trace_rows, KeccakAir};
+use p3_merkle_tree::MerkleTreeMmcs;
+use p3_sha256::{Sha256, Sha256Compress};
+use p3_symmetric::SerializingHasher32;
+use p3_uni_stark::{prove, verify, StarkConfig};
+use rand::random;
+use tracing_forest::util::LevelFilter;
+use tracing_forest::ForestLayer;
+use tracing_subscriber::layer::SubscriberExt;
+use tracing_subscriber::util::SubscriberInitExt;
+use tracing_subscriber::{EnvFilter, Registry};
 
 // const NUM_HASHES: usize = 1_365;
 
@@ -42,8 +41,8 @@
 //     type MyCompress = Sha256Compress;
 //     let compress = MyCompress {};
 
-//     type ValMmcs = FieldMerkleTreeMmcs<Val, u8, FieldHash, MyCompress, 32>;
-//     let val_mmcs = ValMmcs::new(field_hash, compress);
+    type ValMmcs = MerkleTreeMmcs<Val, u8, FieldHash, MyCompress, 32>;
+    let val_mmcs = ValMmcs::new(field_hash, compress);
 
 //     type ChallengeMmcs = ExtensionMmcs<Val, Challenge, ValMmcs>;
 //     let challenge_mmcs = ChallengeMmcs::new(val_mmcs);
@@ -75,81 +74,4 @@
 //     verify(&config, &KeccakAir {}, &mut challenger, &proof, &vec![])
 // }
 
-fn main() {}
-=======
-use std::fmt::Debug;
-
-use p3_baby_bear::BabyBear;
-use p3_challenger::{HashChallenger, SerializingChallenger32};
-use p3_commit::ExtensionMmcs;
-use p3_dft::Radix2DitParallel;
-use p3_field::extension::BinomialExtensionField;
-use p3_fri::{FriConfig, TwoAdicFriPcs};
-use p3_keccak_air::{generate_trace_rows, KeccakAir};
-use p3_merkle_tree::MerkleTreeMmcs;
-use p3_sha256::{Sha256, Sha256Compress};
-use p3_symmetric::SerializingHasher32;
-use p3_uni_stark::{prove, verify, StarkConfig};
-use rand::random;
-use tracing_forest::util::LevelFilter;
-use tracing_forest::ForestLayer;
-use tracing_subscriber::layer::SubscriberExt;
-use tracing_subscriber::util::SubscriberInitExt;
-use tracing_subscriber::{EnvFilter, Registry};
-
-const NUM_HASHES: usize = 1_365;
-
-fn main() -> Result<(), impl Debug> {
-    let env_filter = EnvFilter::builder()
-        .with_default_directive(LevelFilter::INFO.into())
-        .from_env_lossy();
-
-    Registry::default()
-        .with(env_filter)
-        .with(ForestLayer::default())
-        .init();
-
-    type Val = BabyBear;
-    type Challenge = BinomialExtensionField<Val, 4>;
-
-    type ByteHash = Sha256;
-    type FieldHash = SerializingHasher32<ByteHash>;
-    let byte_hash = ByteHash {};
-    let field_hash = FieldHash::new(byte_hash);
-
-    type MyCompress = Sha256Compress;
-    let compress = MyCompress {};
-
-    type ValMmcs = MerkleTreeMmcs<Val, u8, FieldHash, MyCompress, 32>;
-    let val_mmcs = ValMmcs::new(field_hash, compress);
-
-    type ChallengeMmcs = ExtensionMmcs<Val, Challenge, ValMmcs>;
-    let challenge_mmcs = ChallengeMmcs::new(val_mmcs);
-
-    type Dft = Radix2DitParallel;
-    let dft = Dft {};
-
-    type Challenger = SerializingChallenger32<Val, HashChallenger<u8, ByteHash, 32>>;
-
-    let inputs = (0..NUM_HASHES).map(|_| random()).collect::<Vec<_>>();
-    let trace = generate_trace_rows::<Val>(inputs);
-
-    let fri_config = FriConfig {
-        log_blowup: 1,
-        num_queries: 100,
-        proof_of_work_bits: 16,
-        mmcs: challenge_mmcs,
-    };
-    type Pcs = TwoAdicFriPcs<Val, Dft, ValMmcs, ChallengeMmcs>;
-    let pcs = Pcs::new(dft, val_mmcs, fri_config);
-
-    type MyConfig = StarkConfig<Pcs, Challenge, Challenger>;
-    let config = MyConfig::new(pcs);
-
-    let mut challenger = Challenger::from_hasher(vec![], byte_hash);
-    let proof = prove(&config, &KeccakAir {}, &mut challenger, trace, &vec![]);
-
-    let mut challenger = Challenger::from_hasher(vec![], byte_hash);
-    verify(&config, &KeccakAir {}, &mut challenger, &proof, &vec![])
-}
->>>>>>> 7a655ee6
+fn main() {}