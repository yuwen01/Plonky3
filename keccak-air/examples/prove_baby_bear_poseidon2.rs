<<<<<<< HEAD
// use std::fmt::Debug;

// use p3_baby_bear::{BabyBear, DiffusionMatrixBabyBear};
// use p3_challenger::DuplexChallenger;
// use p3_commit::ExtensionMmcs;
// use p3_dft::Radix2DitParallel;
// use p3_field::extension::BinomialExtensionField;
// use p3_field::Field;
// use p3_fri::{FriConfig, TwoAdicFriPcs};
// use p3_keccak_air::{generate_trace_rows, KeccakAir};
// use p3_merkle_tree::FieldMerkleTreeMmcs;
// use p3_poseidon2::{Poseidon2, Poseidon2ExternalMatrixGeneral};
// use p3_symmetric::{PaddingFreeSponge, TruncatedPermutation};
// use p3_uni_stark::{prove, verify, StarkConfig};
// use rand::{random, thread_rng};
// use tracing_forest::util::LevelFilter;
// use tracing_forest::ForestLayer;
// use tracing_subscriber::layer::SubscriberExt;
// use tracing_subscriber::util::SubscriberInitExt;
// use tracing_subscriber::{EnvFilter, Registry};

// const NUM_HASHES: usize = 1365;

// fn main() -> Result<(), impl Debug> {
//     let env_filter = EnvFilter::builder()
//         .with_default_directive(LevelFilter::INFO.into())
//         .from_env_lossy();

//     Registry::default()
//         .with(env_filter)
//         .with(ForestLayer::default())
//         .init();

//     type Val = BabyBear;
//     type Challenge = BinomialExtensionField<Val, 4>;

//     type Perm = Poseidon2<Val, Poseidon2ExternalMatrixGeneral, DiffusionMatrixBabyBear, 16, 7>;
//     let perm = Perm::new_from_rng_128(
//         Poseidon2ExternalMatrixGeneral,
//         DiffusionMatrixBabyBear::default(),
//         &mut thread_rng(),
//     );

//     type MyHash = PaddingFreeSponge<Perm, 16, 8, 8>;
//     let hash = MyHash::new(perm.clone());

//     type MyCompress = TruncatedPermutation<Perm, 2, 8, 16>;
//     let compress = MyCompress::new(perm.clone());

//     type ValMmcs = FieldMerkleTreeMmcs<
//         <Val as Field>::Packing,
//         <Val as Field>::Packing,
//         MyHash,
//         MyCompress,
//         8,
//     >;
//     let val_mmcs = ValMmcs::new(hash, compress);

//     type ChallengeMmcs = ExtensionMmcs<Val, Challenge, ValMmcs>;
//     let challenge_mmcs = ChallengeMmcs::new(val_mmcs.clone());

//     type Dft = Radix2DitParallel;
//     let dft = Dft {};

//     type Challenger = DuplexChallenger<Val, Perm, 16, 8>;

//     let inputs = (0..NUM_HASHES).map(|_| random()).collect::<Vec<_>>();
//     let trace = generate_trace_rows::<Val>(inputs);

//     let fri_config = FriConfig {
//         log_blowup: 1,
//         num_queries: 100,
//         proof_of_work_bits: 16,
//         mmcs: challenge_mmcs,
//     };
//     type Pcs = TwoAdicFriPcs<Val, Dft, ValMmcs, ChallengeMmcs>;
//     let pcs = Pcs::new(dft, val_mmcs, fri_config);

//     type MyConfig = StarkConfig<Pcs, Challenge, Challenger>;
//     let config = MyConfig::new(pcs);

//     let mut challenger = Challenger::new(perm.clone());
//     let proof = prove(&config, &KeccakAir {}, &mut challenger, trace, &vec![]);

//     let mut challenger = Challenger::new(perm);
//     verify(&config, &KeccakAir {}, &mut challenger, &proof, &vec![])
// }

fn main() {}
=======
use std::fmt::Debug;

use p3_baby_bear::{BabyBear, DiffusionMatrixBabyBear};
use p3_challenger::DuplexChallenger;
use p3_commit::ExtensionMmcs;
use p3_field::extension::BinomialExtensionField;
use p3_field::Field;
use p3_fri::{FriConfig, TwoAdicFriPcs};
use p3_keccak_air::{generate_trace_rows, KeccakAir};
use p3_matrix::Matrix;
use p3_merkle_tree::MerkleTreeMmcs;
use p3_monty_31::dft::RecursiveDft;
use p3_poseidon2::{Poseidon2, Poseidon2ExternalMatrixGeneral};
use p3_symmetric::{PaddingFreeSponge, TruncatedPermutation};
use p3_uni_stark::{prove, verify, StarkConfig};
use rand::{random, thread_rng};
use tracing_forest::util::LevelFilter;
use tracing_forest::ForestLayer;
use tracing_subscriber::layer::SubscriberExt;
use tracing_subscriber::util::SubscriberInitExt;
use tracing_subscriber::{EnvFilter, Registry};

const NUM_HASHES: usize = 1365;

fn main() -> Result<(), impl Debug> {
    let env_filter = EnvFilter::builder()
        .with_default_directive(LevelFilter::INFO.into())
        .from_env_lossy();

    Registry::default()
        .with(env_filter)
        .with(ForestLayer::default())
        .init();

    type Val = BabyBear;
    type Challenge = BinomialExtensionField<Val, 4>;

    type Perm = Poseidon2<Val, Poseidon2ExternalMatrixGeneral, DiffusionMatrixBabyBear, 16, 7>;
    let perm = Perm::new_from_rng_128(
        Poseidon2ExternalMatrixGeneral,
        DiffusionMatrixBabyBear::default(),
        &mut thread_rng(),
    );

    type MyHash = PaddingFreeSponge<Perm, 16, 8, 8>;
    let hash = MyHash::new(perm.clone());

    type MyCompress = TruncatedPermutation<Perm, 2, 8, 16>;
    let compress = MyCompress::new(perm.clone());

    type ValMmcs =
        MerkleTreeMmcs<<Val as Field>::Packing, <Val as Field>::Packing, MyHash, MyCompress, 8>;
    let val_mmcs = ValMmcs::new(hash, compress);

    type ChallengeMmcs = ExtensionMmcs<Val, Challenge, ValMmcs>;
    let challenge_mmcs = ChallengeMmcs::new(val_mmcs.clone());

    type Challenger = DuplexChallenger<Val, Perm, 16, 8>;

    let inputs = (0..NUM_HASHES).map(|_| random()).collect::<Vec<_>>();
    let trace = generate_trace_rows::<Val>(inputs);

    type Dft = RecursiveDft<Val>;
    let dft = Dft::new(trace.height());

    let fri_config = FriConfig {
        log_blowup: 1,
        num_queries: 100,
        proof_of_work_bits: 16,
        mmcs: challenge_mmcs,
    };
    type Pcs = TwoAdicFriPcs<Val, Dft, ValMmcs, ChallengeMmcs>;
    let pcs = Pcs::new(dft, val_mmcs, fri_config);

    type MyConfig = StarkConfig<Pcs, Challenge, Challenger>;
    let config = MyConfig::new(pcs);

    let mut challenger = Challenger::new(perm.clone());
    let proof = prove(&config, &KeccakAir {}, &mut challenger, trace, &vec![]);

    let mut challenger = Challenger::new(perm);
    verify(&config, &KeccakAir {}, &mut challenger, &proof, &vec![])
}
>>>>>>> 7a655ee6
<|MERGE_RESOLUTION|>--- conflicted
+++ resolved
@@ -1,24 +1,24 @@
-<<<<<<< HEAD
 // use std::fmt::Debug;
 
-// use p3_baby_bear::{BabyBear, DiffusionMatrixBabyBear};
-// use p3_challenger::DuplexChallenger;
-// use p3_commit::ExtensionMmcs;
-// use p3_dft::Radix2DitParallel;
-// use p3_field::extension::BinomialExtensionField;
-// use p3_field::Field;
-// use p3_fri::{FriConfig, TwoAdicFriPcs};
-// use p3_keccak_air::{generate_trace_rows, KeccakAir};
-// use p3_merkle_tree::FieldMerkleTreeMmcs;
-// use p3_poseidon2::{Poseidon2, Poseidon2ExternalMatrixGeneral};
-// use p3_symmetric::{PaddingFreeSponge, TruncatedPermutation};
-// use p3_uni_stark::{prove, verify, StarkConfig};
-// use rand::{random, thread_rng};
-// use tracing_forest::util::LevelFilter;
-// use tracing_forest::ForestLayer;
-// use tracing_subscriber::layer::SubscriberExt;
-// use tracing_subscriber::util::SubscriberInitExt;
-// use tracing_subscriber::{EnvFilter, Registry};
+use p3_baby_bear::{BabyBear, DiffusionMatrixBabyBear};
+use p3_challenger::DuplexChallenger;
+use p3_commit::ExtensionMmcs;
+use p3_field::extension::BinomialExtensionField;
+use p3_field::Field;
+use p3_fri::{FriConfig, TwoAdicFriPcs};
+use p3_keccak_air::{generate_trace_rows, KeccakAir};
+use p3_matrix::Matrix;
+use p3_merkle_tree::MerkleTreeMmcs;
+use p3_monty_31::dft::RecursiveDft;
+use p3_poseidon2::{Poseidon2, Poseidon2ExternalMatrixGeneral};
+use p3_symmetric::{PaddingFreeSponge, TruncatedPermutation};
+use p3_uni_stark::{prove, verify, StarkConfig};
+use rand::{random, thread_rng};
+use tracing_forest::util::LevelFilter;
+use tracing_forest::ForestLayer;
+use tracing_subscriber::layer::SubscriberExt;
+use tracing_subscriber::util::SubscriberInitExt;
+use tracing_subscriber::{EnvFilter, Registry};
 
 // const NUM_HASHES: usize = 1365;
 
@@ -48,25 +48,20 @@
 //     type MyCompress = TruncatedPermutation<Perm, 2, 8, 16>;
 //     let compress = MyCompress::new(perm.clone());
 
-//     type ValMmcs = FieldMerkleTreeMmcs<
-//         <Val as Field>::Packing,
-//         <Val as Field>::Packing,
-//         MyHash,
-//         MyCompress,
-//         8,
-//     >;
-//     let val_mmcs = ValMmcs::new(hash, compress);
+    type ValMmcs =
+        MerkleTreeMmcs<<Val as Field>::Packing, <Val as Field>::Packing, MyHash, MyCompress, 8>;
+    let val_mmcs = ValMmcs::new(hash, compress);
 
-//     type ChallengeMmcs = ExtensionMmcs<Val, Challenge, ValMmcs>;
-//     let challenge_mmcs = ChallengeMmcs::new(val_mmcs.clone());
-
-//     type Dft = Radix2DitParallel;
-//     let dft = Dft {};
+    type ChallengeMmcs = ExtensionMmcs<Val, Challenge, ValMmcs>;
+    let challenge_mmcs = ChallengeMmcs::new(val_mmcs.clone());
 
 //     type Challenger = DuplexChallenger<Val, Perm, 16, 8>;
 
-//     let inputs = (0..NUM_HASHES).map(|_| random()).collect::<Vec<_>>();
-//     let trace = generate_trace_rows::<Val>(inputs);
+    let inputs = (0..NUM_HASHES).map(|_| random()).collect::<Vec<_>>();
+    let trace = generate_trace_rows::<Val>(inputs);
+
+    type Dft = RecursiveDft<Val>;
+    let dft = Dft::new(trace.height());
 
 //     let fri_config = FriConfig {
 //         log_blowup: 1,
@@ -87,89 +82,4 @@
 //     verify(&config, &KeccakAir {}, &mut challenger, &proof, &vec![])
 // }
 
-fn main() {}
-=======
-use std::fmt::Debug;
-
-use p3_baby_bear::{BabyBear, DiffusionMatrixBabyBear};
-use p3_challenger::DuplexChallenger;
-use p3_commit::ExtensionMmcs;
-use p3_field::extension::BinomialExtensionField;
-use p3_field::Field;
-use p3_fri::{FriConfig, TwoAdicFriPcs};
-use p3_keccak_air::{generate_trace_rows, KeccakAir};
-use p3_matrix::Matrix;
-use p3_merkle_tree::MerkleTreeMmcs;
-use p3_monty_31::dft::RecursiveDft;
-use p3_poseidon2::{Poseidon2, Poseidon2ExternalMatrixGeneral};
-use p3_symmetric::{PaddingFreeSponge, TruncatedPermutation};
-use p3_uni_stark::{prove, verify, StarkConfig};
-use rand::{random, thread_rng};
-use tracing_forest::util::LevelFilter;
-use tracing_forest::ForestLayer;
-use tracing_subscriber::layer::SubscriberExt;
-use tracing_subscriber::util::SubscriberInitExt;
-use tracing_subscriber::{EnvFilter, Registry};
-
-const NUM_HASHES: usize = 1365;
-
-fn main() -> Result<(), impl Debug> {
-    let env_filter = EnvFilter::builder()
-        .with_default_directive(LevelFilter::INFO.into())
-        .from_env_lossy();
-
-    Registry::default()
-        .with(env_filter)
-        .with(ForestLayer::default())
-        .init();
-
-    type Val = BabyBear;
-    type Challenge = BinomialExtensionField<Val, 4>;
-
-    type Perm = Poseidon2<Val, Poseidon2ExternalMatrixGeneral, DiffusionMatrixBabyBear, 16, 7>;
-    let perm = Perm::new_from_rng_128(
-        Poseidon2ExternalMatrixGeneral,
-        DiffusionMatrixBabyBear::default(),
-        &mut thread_rng(),
-    );
-
-    type MyHash = PaddingFreeSponge<Perm, 16, 8, 8>;
-    let hash = MyHash::new(perm.clone());
-
-    type MyCompress = TruncatedPermutation<Perm, 2, 8, 16>;
-    let compress = MyCompress::new(perm.clone());
-
-    type ValMmcs =
-        MerkleTreeMmcs<<Val as Field>::Packing, <Val as Field>::Packing, MyHash, MyCompress, 8>;
-    let val_mmcs = ValMmcs::new(hash, compress);
-
-    type ChallengeMmcs = ExtensionMmcs<Val, Challenge, ValMmcs>;
-    let challenge_mmcs = ChallengeMmcs::new(val_mmcs.clone());
-
-    type Challenger = DuplexChallenger<Val, Perm, 16, 8>;
-
-    let inputs = (0..NUM_HASHES).map(|_| random()).collect::<Vec<_>>();
-    let trace = generate_trace_rows::<Val>(inputs);
-
-    type Dft = RecursiveDft<Val>;
-    let dft = Dft::new(trace.height());
-
-    let fri_config = FriConfig {
-        log_blowup: 1,
-        num_queries: 100,
-        proof_of_work_bits: 16,
-        mmcs: challenge_mmcs,
-    };
-    type Pcs = TwoAdicFriPcs<Val, Dft, ValMmcs, ChallengeMmcs>;
-    let pcs = Pcs::new(dft, val_mmcs, fri_config);
-
-    type MyConfig = StarkConfig<Pcs, Challenge, Challenger>;
-    let config = MyConfig::new(pcs);
-
-    let mut challenger = Challenger::new(perm.clone());
-    let proof = prove(&config, &KeccakAir {}, &mut challenger, trace, &vec![]);
-
-    let mut challenger = Challenger::new(perm);
-    verify(&config, &KeccakAir {}, &mut challenger, &proof, &vec![])
-}
->>>>>>> 7a655ee6
+fn main() {}