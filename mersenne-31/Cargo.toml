--- conflicted
+++ resolved
@@ -16,13 +16,10 @@
 
 [[bench]]
 name = "bench_field"
-<<<<<<< HEAD
-=======
 harness = false
 
 [[bench]]
 name = "extension"
->>>>>>> a7706eab
 harness = false
 
 [dev-dependencies]
