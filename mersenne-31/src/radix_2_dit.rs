--- conflicted
+++ resolved
@@ -64,14 +64,8 @@
 }
 
 #[inline]
-<<<<<<< HEAD
-fn twiddle_free_butterfly(mat: &mut RowMajorMatrixViewMut<C>, row_1: usize, row_2: usize) {
+fn twiddle_free_butterfly(mat: &mut RowMajorMatrixViewMut<'_, C>, row_1: usize, row_2: usize) {
     let ((shorts_1, suffix_1), (shorts_2, suffix_2)) = mat.packed_row_pair_mut(row_1, row_2);
-=======
-fn twiddle_free_butterfly(mat: &mut RowMajorMatrixViewMut<'_, C>, row_1: usize, row_2: usize) {
-    let ((prefix_1, shorts_1, suffix_1), (prefix_2, shorts_2, suffix_2)) =
-        mat.packing_aligned_rows(row_1, row_2);
->>>>>>> 54c3e4c1
 
     // TODO: There's no special packing for Mersenne31Complex at the
     // time of writing; when there is we'll want to expand this out
@@ -88,14 +82,8 @@
 }
 
 #[inline]
-<<<<<<< HEAD
-fn dit_butterfly(mat: &mut RowMajorMatrixViewMut<C>, row_1: usize, row_2: usize, twiddle: C) {
+fn dit_butterfly(mat: &mut RowMajorMatrixViewMut<'_, C>, row_1: usize, row_2: usize, twiddle: C) {
     let ((shorts_1, suffix_1), (shorts_2, suffix_2)) = mat.packed_row_pair_mut(row_1, row_2);
-=======
-fn dit_butterfly(mat: &mut RowMajorMatrixViewMut<'_, C>, row_1: usize, row_2: usize, twiddle: C) {
-    let ((prefix_1, shorts_1, suffix_1), (prefix_2, shorts_2, suffix_2)) =
-        mat.packing_aligned_rows(row_1, row_2);
->>>>>>> 54c3e4c1
 
     // TODO: There's no special packing for Mersenne31Complex at the
     // time of writing; when there is we'll want to expand this out
