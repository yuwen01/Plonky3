--- conflicted
+++ resolved
@@ -5,10 +5,7 @@
 use p3_bn254_fr::{Bn254Fr, DiffusionMatrixBN254};
 use p3_field::{PrimeField, PrimeField64};
 use p3_goldilocks::{DiffusionMatrixGoldilocks, Goldilocks};
-<<<<<<< HEAD
 use p3_mersenne_31::{DiffusionMatrixMersenne31, Mersenne31};
-=======
->>>>>>> 72606970
 use p3_poseidon2::{
     DiffusionPermutation, MdsLightPermutation, Poseidon2, Poseidon2ExternalMatrixGeneral,
 };
@@ -18,7 +15,6 @@
 
 fn bench_poseidon2(c: &mut Criterion) {
     poseidon2_p64::<BabyBear, Poseidon2ExternalMatrixGeneral, DiffusionMatrixBabybear, 16, 7>(c);
-<<<<<<< HEAD
     poseidon2_p64::<BabyBear, Poseidon2ExternalMatrixGeneral, DiffusionMatrixBabybearScalar, 16, 7>(
         c,
     );
@@ -27,9 +23,6 @@
     poseidon2_p64::<Mersenne31, Poseidon2ExternalMatrixGeneral, DiffusionMatrixMersenne31, 16, 5>(
         c,
     );
-=======
-    poseidon2_p64::<BabyBear, Poseidon2ExternalMatrixGeneral, DiffusionMatrixBabybear, 24, 7>(c);
->>>>>>> 72606970
 
     poseidon2_p64::<Goldilocks, Poseidon2ExternalMatrixGeneral, DiffusionMatrixGoldilocks, 8, 7>(c);
     poseidon2_p64::<Goldilocks, Poseidon2ExternalMatrixGeneral, DiffusionMatrixGoldilocks, 12, 7>(
@@ -42,12 +35,8 @@
     poseidon2::<Bn254Fr, Poseidon2ExternalMatrixGeneral, DiffusionMatrixBN254, 3, 5>(c, 8, 22);
 }
 
-<<<<<<< HEAD
 // For 64 bit fields we use poseidon2_p64 which chooses the parameters rounds_f, rounds_p as the minimal values
 // to achieve 128-bit soundness.
-
-=======
->>>>>>> 72606970
 fn poseidon2<F, MdsLight, Diffusion, const WIDTH: usize, const D: u64>(
     c: &mut Criterion,
     rounds_f: usize,
@@ -59,16 +48,6 @@
     Diffusion: DiffusionPermutation<F, WIDTH> + Default,
 {
     let mut rng = thread_rng();
-<<<<<<< HEAD
-    let internal_layer = Diffusion::default();
-    let external_layer = MdsLight::default();
-
-    let poseidon = Poseidon2::<F, MdsLight, Diffusion, WIDTH, D>::new_from_rng_test(
-        rounds_f,
-        external_layer,
-        rounds_p,
-        internal_layer,
-=======
     let external_linear_layer = MdsLight::default();
     let internal_linear_layer = Diffusion::default();
 
@@ -77,7 +56,6 @@
         external_linear_layer,
         rounds_p,
         internal_linear_layer,
->>>>>>> 72606970
         &mut rng,
     );
     let input = [F::zero(); WIDTH];
@@ -101,13 +79,8 @@
     Diffusion: DiffusionPermutation<F, WIDTH> + Default,
 {
     let mut rng = thread_rng();
-<<<<<<< HEAD
-    let internal_linear_layer = Diffusion::default();
-    let external_linear_layer = MdsLight::default();
-=======
     let external_linear_layer = MdsLight::default();
     let internal_linear_layer = Diffusion::default();
->>>>>>> 72606970
 
     let poseidon = Poseidon2::<F, MdsLight, Diffusion, WIDTH, D>::new_from_rng_128(
         external_linear_layer,
