--- conflicted
+++ resolved
@@ -145,8 +145,6 @@
 }
 
 #[derive(Default, Clone)]
-<<<<<<< HEAD
-
 pub struct Poseidon2ExternalMatrixGeneral;
 
 impl<AF, const WIDTH: usize> Permutation<[AF; WIDTH]> for Poseidon2ExternalMatrixGeneral
@@ -168,11 +166,8 @@
 
 #[derive(Default, Clone)]
 pub struct Poseidon2ExternalMatrixHL;
-=======
-pub struct Poseidon2ExternalMatrixGeneral;
->>>>>>> 72606970
 
-impl<AF, const WIDTH: usize> Permutation<[AF; WIDTH]> for Poseidon2ExternalMatrixGeneral
+impl<AF, const WIDTH: usize> Permutation<[AF; WIDTH]> for Poseidon2ExternalMatrixHL
 where
     AF: AbstractField,
     AF::F: PrimeField,
@@ -182,11 +177,7 @@
     }
 }
 
-<<<<<<< HEAD
 impl<AF, const WIDTH: usize> MdsLightPermutation<AF, WIDTH> for Poseidon2ExternalMatrixHL
-=======
-impl<AF, const WIDTH: usize> MdsLightPermutation<AF, WIDTH> for Poseidon2ExternalMatrixGeneral
->>>>>>> 72606970
 where
     AF: AbstractField,
     AF::F: PrimeField,
