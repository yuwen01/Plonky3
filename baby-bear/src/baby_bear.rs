--- conflicted
+++ resolved
@@ -459,11 +459,7 @@
 /// Montgomery reduction of a value in `0..P << MONTY_BITS`.
 #[inline]
 #[must_use]
-<<<<<<< HEAD
-pub(crate) fn monty_reduce(x: u64) -> u32 {
-=======
-const fn monty_reduce(x: u64) -> u32 {
->>>>>>> 017aee5f
+pub(crate) const fn monty_reduce(x: u64) -> u32 {
     let t = x.wrapping_mul(MONTY_MU as u64) & (MONTY_MASK as u64);
     let u = t * (P as u64);
 
