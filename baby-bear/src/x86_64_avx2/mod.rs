<<<<<<< HEAD
mod poseidon2_x86_64_avx2;
#[allow(clippy::module_inception)]
mod x86_64_avx2;
=======
mod packing;
>>>>>>> 017aee5f

pub use packing::*;<|MERGE_RESOLUTION|>--- conflicted
+++ resolved
@@ -1,9 +1,4 @@
-<<<<<<< HEAD
+mod packing;
 mod poseidon2_x86_64_avx2;
-#[allow(clippy::module_inception)]
-mod x86_64_avx2;
-=======
-mod packing;
->>>>>>> 017aee5f
 
 pub use packing::*;